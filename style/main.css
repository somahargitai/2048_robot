@import url(fonts/clear-sans.css);
html, body {
  margin: 0;
  padding: 0;
  background: #faf8ef;
  color: #776e65;
  font-family: "Clear Sans", "Helvetica Neue", Arial, sans-serif;
  font-size: 18px; }

body {
  margin: 80px 0; }

.heading:after {
  content: "";
  display: block;
  clear: both; }

h1.title {
  font-size: 80px;
  font-weight: bold;
  margin: 0;
  display: block;
  float: left; }

@-webkit-keyframes move-up {
  0% {
    top: 25px;
    opacity: 1; }

  100% {
    top: -50px;
    opacity: 0; } }

@-moz-keyframes move-up {
  0% {
    top: 25px;
    opacity: 1; }

  100% {
    top: -50px;
    opacity: 0; } }

@keyframes move-up {
  0% {
    top: 25px;
    opacity: 1; }

  100% {
    top: -50px;
    opacity: 0; } }

.scores-container {
  float: right;
  text-align: right; }

.score-container, .best-container {
  position: relative;
  display: inline-block;
  background: #bbada0;
  padding: 15px 25px;
  font-size: 25px;
  height: 25px;
  line-height: 47px;
  font-weight: bold;
  border-radius: 3px;
  color: white;
  margin-top: 8px;
  text-align: center; }
  .score-container:after, .best-container:after {
    position: absolute;
    width: 100%;
    top: 10px;
    left: 0;
    text-transform: uppercase;
    font-size: 13px;
    line-height: 13px;
    text-align: center;
    color: #eee4da; }
  .score-container .score-addition, .best-container .score-addition {
    position: absolute;
    right: 30px;
    color: red;
    font-size: 25px;
    line-height: 25px;
    font-weight: bold;
    color: rgba(119, 110, 101, 0.9);
    z-index: 100;
    -webkit-animation: move-up 600ms ease-in;
    -moz-animation: move-up 600ms ease-in;
    -webkit-animation-fill-mode: both;
    -moz-animation-fill-mode: both; }

.score-container:after {
  content: "Score"; }

.best-container:after {
  content: "Best"; }

p {
  margin-top: 0;
  margin-bottom: 10px;
  line-height: 1.65; }

a {
  color: #776e65;
  font-weight: bold;
  text-decoration: underline;
  cursor: pointer; }

strong.important {
  text-transform: uppercase; }

hr {
  border: none;
  border-bottom: 1px solid #d8d4d0;
  margin-top: 20px;
  margin-bottom: 30px; }

.container {
  width: 500px;
  margin: 0 auto; }

@-webkit-keyframes fade-in {
  0% {
    opacity: 0; }

  100% {
    opacity: 1; } }

@-moz-keyframes fade-in {
  0% {
    opacity: 0; }

  100% {
    opacity: 1; } }

@keyframes fade-in {
  0% {
    opacity: 0; }

  100% {
    opacity: 1; } }

.game-container {
  margin-top: 40px;
  position: relative;
  padding: 15px;
  cursor: default;
  -webkit-touch-callout: none;
  -webkit-user-select: none;
  -moz-user-select: none;
  background: #bbada0;
  border-radius: 6px;
  width: 500px;
  height: 500px;
  -webkit-box-sizing: border-box;
  -moz-box-sizing: border-box;
  box-sizing: border-box; }
  .game-container .game-message {
    display: none;
    position: absolute;
    top: 0;
    right: 0;
    bottom: 0;
    left: 0;
    background: rgba(238, 228, 218, 0.5);
    z-index: 100;
    text-align: center;
    -webkit-animation: fade-in 800ms ease 1200ms;
    -moz-animation: fade-in 800ms ease 1200ms;
    -webkit-animation-fill-mode: both;
    -moz-animation-fill-mode: both; }
    .game-container .game-message p {
      font-size: 60px;
      font-weight: bold;
      height: 60px;
      line-height: 60px;
      margin-top: 222px; }
    .game-container .game-message .lower {
      display: block;
      margin-top: 59px; }
    .game-container .game-message a {
      display: inline-block;
      background: #8f7a66;
      border-radius: 3px;
      padding: 0 20px;
      text-decoration: none;
      color: #f9f6f2;
      height: 40px;
      line-height: 42px;
      margin-left: 9px; }
      .game-container .game-message a.keep-playing-button {
<<<<<<< HEAD
	display: none; }
=======
        display: none; }
>>>>>>> 7b4c2c17
    .game-container .game-message.game-won {
      background: rgba(237, 194, 46, 0.5);
      color: #f9f6f2; }
      .game-container .game-message.game-won a.keep-playing-button {
<<<<<<< HEAD
	display: inline-block; }
=======
        display: inline-block; }
>>>>>>> 7b4c2c17
    .game-container .game-message.game-won, .game-container .game-message.game-over {
      display: block; }

.grid-container {
  position: absolute;
  z-index: 1; }

.grid-row {
  margin-bottom: 15px; }
  .grid-row:last-child {
    margin-bottom: 0; }
  .grid-row:after {
    content: "";
    display: block;
    clear: both; }

.grid-cell {
  width: 106.25px;
  height: 106.25px;
  margin-right: 15px;
  float: left;
  border-radius: 3px;
  background: rgba(238, 228, 218, 0.35); }
  .grid-cell:last-child {
    margin-right: 0; }

.tile-container {
  position: absolute;
  z-index: 2; }

.tile {
  width: 106.25px;
  height: 106.25px;
  line-height: 116.25px; }
  .tile.tile-position-1-1 {
    position: absolute;
    left: 0px;
    top: 0px; }
  .tile.tile-position-1-2 {
    position: absolute;
    left: 0px;
    top: 121px; }
  .tile.tile-position-1-3 {
    position: absolute;
    left: 0px;
    top: 243px; }
  .tile.tile-position-1-4 {
    position: absolute;
    left: 0px;
    top: 364px; }
  .tile.tile-position-2-1 {
    position: absolute;
    left: 121px;
    top: 0px; }
  .tile.tile-position-2-2 {
    position: absolute;
    left: 121px;
    top: 121px; }
  .tile.tile-position-2-3 {
    position: absolute;
    left: 121px;
    top: 243px; }
  .tile.tile-position-2-4 {
    position: absolute;
    left: 121px;
    top: 364px; }
  .tile.tile-position-3-1 {
    position: absolute;
    left: 243px;
    top: 0px; }
  .tile.tile-position-3-2 {
    position: absolute;
    left: 243px;
    top: 121px; }
  .tile.tile-position-3-3 {
    position: absolute;
    left: 243px;
    top: 243px; }
  .tile.tile-position-3-4 {
    position: absolute;
    left: 243px;
    top: 364px; }
  .tile.tile-position-4-1 {
    position: absolute;
    left: 364px;
    top: 0px; }
  .tile.tile-position-4-2 {
    position: absolute;
    left: 364px;
    top: 121px; }
  .tile.tile-position-4-3 {
    position: absolute;
    left: 364px;
    top: 243px; }
  .tile.tile-position-4-4 {
    position: absolute;
    left: 364px;
    top: 364px; }

.tile {
  border-radius: 3px;
  background: #eee4da;
  text-align: center;
  font-weight: bold;
  z-index: 10;
  font-size: 55px;
  -webkit-transition: 100ms ease-in-out;
  -moz-transition: 100ms ease-in-out;
  -webkit-transition-property: top, left;
  -moz-transition-property: top, left; }
  .tile.tile-2 {
    background: #eee4da;
    box-shadow: 0 0 30px 10px rgba(243, 215, 116, 0), inset 0 0 0 1px rgba(255, 255, 255, 0); }
  .tile.tile-4 {
    background: #ede0c8;
    box-shadow: 0 0 30px 10px rgba(243, 215, 116, 0), inset 0 0 0 1px rgba(255, 255, 255, 0); }
  .tile.tile-8 {
    color: #f9f6f2;
    background: #f2b179; }
  .tile.tile-16 {
    color: #f9f6f2;
    background: #f59563; }
  .tile.tile-32 {
    color: #f9f6f2;
    background: #f67c5f; }
  .tile.tile-64 {
    color: #f9f6f2;
    background: #f65e3b; }
  .tile.tile-128 {
    color: #f9f6f2;
    background: #edcf72;
    box-shadow: 0 0 30px 10px rgba(243, 215, 116, 0.2381), inset 0 0 0 1px rgba(255, 255, 255, 0.14286);
    font-size: 45px; }
    @media screen and (max-width: 480px) {
      .tile.tile-128 {
        font-size: 25px; } }
  .tile.tile-256 {
    color: #f9f6f2;
    background: #edcc61;
    box-shadow: 0 0 30px 10px rgba(243, 215, 116, 0.31746), inset 0 0 0 1px rgba(255, 255, 255, 0.19048);
    font-size: 45px; }
    @media screen and (max-width: 480px) {
      .tile.tile-256 {
        font-size: 25px; } }
  .tile.tile-512 {
    color: #f9f6f2;
    background: #edc850;
    box-shadow: 0 0 30px 10px rgba(243, 215, 116, 0.39683), inset 0 0 0 1px rgba(255, 255, 255, 0.2381);
    font-size: 45px; }
    @media screen and (max-width: 480px) {
      .tile.tile-512 {
        font-size: 25px; } }
  .tile.tile-1024 {
    color: #f9f6f2;
    background: #edc53f;
    box-shadow: 0 0 30px 10px rgba(243, 215, 116, 0.47619), inset 0 0 0 1px rgba(255, 255, 255, 0.28571);
    font-size: 35px; }
    @media screen and (max-width: 480px) {
      .tile.tile-1024 {
        font-size: 15px; } }
  .tile.tile-2048 {
    color: #f9f6f2;
    background: #edc22e;
    box-shadow: 0 0 30px 10px rgba(243, 215, 116, 0.55556), inset 0 0 0 1px rgba(255, 255, 255, 0.33333);
    font-size: 35px; }
    @media screen and (max-width: 480px) {
      .tile.tile-2048 {
        font-size: 15px; } }

@-webkit-keyframes appear {
  0% {
    opacity: 0;
    -webkit-transform: scale(0);
    -moz-transform: scale(0); }

  100% {
    opacity: 1;
    -webkit-transform: scale(1);
    -moz-transform: scale(1); } }

@-moz-keyframes appear {
  0% {
    opacity: 0;
    -webkit-transform: scale(0);
    -moz-transform: scale(0); }

  100% {
    opacity: 1;
    -webkit-transform: scale(1);
    -moz-transform: scale(1); } }

@keyframes appear {
  0% {
    opacity: 0;
    -webkit-transform: scale(0);
    -moz-transform: scale(0); }

  100% {
    opacity: 1;
    -webkit-transform: scale(1);
    -moz-transform: scale(1); } }

.tile-new {
  -webkit-animation: appear 200ms ease 100ms;
  -moz-animation: appear 200ms ease 100ms;
  -webkit-animation-fill-mode: both;
  -moz-animation-fill-mode: both; }

@-webkit-keyframes pop {
  0% {
    -webkit-transform: scale(0);
    -moz-transform: scale(0); }

  50% {
    -webkit-transform: scale(1.2);
    -moz-transform: scale(1.2); }

  100% {
    -webkit-transform: scale(1);
    -moz-transform: scale(1); } }

@-moz-keyframes pop {
  0% {
    -webkit-transform: scale(0);
    -moz-transform: scale(0); }

  50% {
    -webkit-transform: scale(1.2);
    -moz-transform: scale(1.2); }

  100% {
    -webkit-transform: scale(1);
    -moz-transform: scale(1); } }

@keyframes pop {
  0% {
    -webkit-transform: scale(0);
    -moz-transform: scale(0); }

  50% {
    -webkit-transform: scale(1.2);
    -moz-transform: scale(1.2); }

  100% {
    -webkit-transform: scale(1);
    -moz-transform: scale(1); } }

.tile-merged {
  z-index: 20;
  -webkit-animation: pop 200ms ease 100ms;
  -moz-animation: pop 200ms ease 100ms;
  -webkit-animation-fill-mode: both;
  -moz-animation-fill-mode: both; }

.game-intro {
  margin-bottom: 0; }

.game-explanation {
  margin-top: 50px; }

@media screen and (max-width: 480px) {
  html, body {
    font-size: 15px; }

  body {
    margin: 20px 0;
    padding: 0 20px; }

  h1.title {
    font-size: 27px;
    margin-top: 15px; }

  .container {
    width: 280px;
    margin: 0 auto; }

  .score-container, .best-container {
    margin-top: 0;
    padding: 15px 10px;
    min-width: 40px; }

  .heading {
    margin-bottom: 10px; }

  .game-container {
    margin-top: 40px;
    position: relative;
    padding: 10px;
    cursor: default;
    -webkit-touch-callout: none;
    -webkit-user-select: none;
    -moz-user-select: none;
    background: #bbada0;
    border-radius: 6px;
    width: 280px;
    height: 280px;
    -webkit-box-sizing: border-box;
    -moz-box-sizing: border-box;
    box-sizing: border-box; }
    .game-container .game-message {
      display: none;
      position: absolute;
      top: 0;
      right: 0;
      bottom: 0;
      left: 0;
      background: rgba(238, 228, 218, 0.5);
      z-index: 100;
      text-align: center;
      -webkit-animation: fade-in 800ms ease 1200ms;
      -moz-animation: fade-in 800ms ease 1200ms;
      -webkit-animation-fill-mode: both;
      -moz-animation-fill-mode: both; }
      .game-container .game-message p {
        font-size: 60px;
        font-weight: bold;
        height: 60px;
        line-height: 60px;
        margin-top: 222px; }
      .game-container .game-message .lower {
        display: block;
        margin-top: 59px; }
      .game-container .game-message a {
        display: inline-block;
        background: #8f7a66;
        border-radius: 3px;
        padding: 0 20px;
        text-decoration: none;
        color: #f9f6f2;
        height: 40px;
        line-height: 42px;
        margin-left: 9px; }
      .game-container .game-message.game-won {
        background: rgba(237, 194, 46, 0.5);
        color: #f9f6f2; }
      .game-container .game-message.game-won, .game-container .game-message.game-over {
        display: block; }

  .grid-container {
    position: absolute;
    z-index: 1; }

  .grid-row {
    margin-bottom: 10px; }
    .grid-row:last-child {
      margin-bottom: 0; }
    .grid-row:after {
      content: "";
      display: block;
      clear: both; }

  .grid-cell {
    width: 57.5px;
    height: 57.5px;
    margin-right: 10px;
    float: left;
    border-radius: 3px;
    background: rgba(238, 228, 218, 0.35); }
    .grid-cell:last-child {
      margin-right: 0; }

  .tile-container {
    position: absolute;
    z-index: 2; }

  .tile {
    width: 57.5px;
    height: 57.5px;
    line-height: 67.5px; }
    .tile.tile-position-1-1 {
      position: absolute;
      left: 0px;
      top: 0px; }
    .tile.tile-position-1-2 {
      position: absolute;
      left: 0px;
      top: 68px; }
    .tile.tile-position-1-3 {
      position: absolute;
      left: 0px;
      top: 135px; }
    .tile.tile-position-1-4 {
      position: absolute;
      left: 0px;
      top: 203px; }
    .tile.tile-position-2-1 {
      position: absolute;
      left: 68px;
      top: 0px; }
    .tile.tile-position-2-2 {
      position: absolute;
      left: 68px;
      top: 68px; }
    .tile.tile-position-2-3 {
      position: absolute;
      left: 68px;
      top: 135px; }
    .tile.tile-position-2-4 {
      position: absolute;
      left: 68px;
      top: 203px; }
    .tile.tile-position-3-1 {
      position: absolute;
      left: 135px;
      top: 0px; }
    .tile.tile-position-3-2 {
      position: absolute;
      left: 135px;
      top: 68px; }
    .tile.tile-position-3-3 {
      position: absolute;
      left: 135px;
      top: 135px; }
    .tile.tile-position-3-4 {
      position: absolute;
      left: 135px;
      top: 203px; }
    .tile.tile-position-4-1 {
      position: absolute;
      left: 203px;
      top: 0px; }
    .tile.tile-position-4-2 {
      position: absolute;
      left: 203px;
      top: 68px; }
    .tile.tile-position-4-3 {
      position: absolute;
      left: 203px;
      top: 135px; }
    .tile.tile-position-4-4 {
      position: absolute;
      left: 203px;
      top: 203px; }

  .game-container {
    margin-top: 20px; }

  .tile {
    font-size: 35px; }

  .game-message p {
    font-size: 30px !important;
    height: 30px !important;
    line-height: 30px !important;
    margin-top: 90px !important; }
  .game-message .lower {
    margin-top: 30px !important; } }<|MERGE_RESOLUTION|>--- conflicted
+++ resolved
@@ -190,20 +190,12 @@
       line-height: 42px;
       margin-left: 9px; }
       .game-container .game-message a.keep-playing-button {
-<<<<<<< HEAD
-	display: none; }
-=======
         display: none; }
->>>>>>> 7b4c2c17
     .game-container .game-message.game-won {
       background: rgba(237, 194, 46, 0.5);
       color: #f9f6f2; }
       .game-container .game-message.game-won a.keep-playing-button {
-<<<<<<< HEAD
-	display: inline-block; }
-=======
         display: inline-block; }
->>>>>>> 7b4c2c17
     .game-container .game-message.game-won, .game-container .game-message.game-over {
       display: block; }
 
