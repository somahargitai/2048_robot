@import url(fonts/clear-sans.css);
html, body {
  margin: 0;
  padding: 0;
  background: #faf8ef;
  color: #776e65;
  font-family: "Clear Sans", "Helvetica Neue", Arial, sans-serif;
  font-size: 18px; }

body {
  margin: 80px 0; }

.heading:after {
  content: "";
  display: block;
  clear: both; }

h1.title {
  font-size: 80px;
  font-weight: bold;
  margin: 0;
  display: block;
  float: left; }

@-webkit-keyframes move-up {
  0% {
    top: 25px;
    opacity: 1; }

  100% {
    top: -50px;
    opacity: 0; } }

@-moz-keyframes move-up {
  0% {
    top: 25px;
    opacity: 1; }

  100% {
    top: -50px;
    opacity: 0; } }

@keyframes move-up {
  0% {
    top: 25px;
    opacity: 1; }

  100% {
    top: -50px;
    opacity: 0; } }

.scores-container {
  float: right;
  text-align: right; }

.score-container, .best-container {
  position: relative;
  display: inline-block;
  background: #bbada0;
  padding: 15px 25px;
  font-size: 25px;
  height: 25px;
  line-height: 47px;
  font-weight: bold;
  border-radius: 3px;
  color: white;
  margin-top: 8px;
  text-align: center; }
  .score-container:after, .best-container:after {
    position: absolute;
    width: 100%;
    top: 10px;
    left: 0;
    text-transform: uppercase;
    font-size: 13px;
    line-height: 13px;
    text-align: center;
    color: #eee4da; }
  .score-container .score-addition, .best-container .score-addition {
    position: absolute;
    right: 30px;
    color: red;
    font-size: 25px;
    line-height: 25px;
    font-weight: bold;
    color: rgba(119, 110, 101, 0.9);
    z-index: 100;
    -webkit-animation: move-up 600ms ease-in;
    -moz-animation: move-up 600ms ease-in;
    animation: move-up 600ms ease-in;
    -webkit-animation-fill-mode: both;
    -moz-animation-fill-mode: both;
    animation-fill-mode: both; }

.score-container:after {
  content: "Score"; }

.best-container:after {
  content: "Best"; }

p {
  margin-top: 0;
  margin-bottom: 10px;
  line-height: 1.65; }

a {
  color: #776e65;
  font-weight: bold;
  text-decoration: underline;
  cursor: pointer; }

strong.important {
  text-transform: uppercase; }

hr {
  border: none;
  border-bottom: 1px solid #d8d4d0;
  margin-top: 20px;
  margin-bottom: 30px; }

.container {
  width: 500px;
  margin: 0 auto; }

@-webkit-keyframes fade-in {
  0% {
    opacity: 0; }

  100% {
    opacity: 1; } }

@-moz-keyframes fade-in {
  0% {
    opacity: 0; }

  100% {
    opacity: 1; } }

@keyframes fade-in {
  0% {
    opacity: 0; }

  100% {
    opacity: 1; } }

.game-container {
  margin-top: 40px;
  position: relative;
  padding: 15px;
  cursor: default;
  -webkit-touch-callout: none;
  -webkit-user-select: none;
  -moz-user-select: none;
  background: #bbada0;
  border-radius: 6px;
  width: 500px;
  height: 500px;
  -webkit-box-sizing: border-box;
  -moz-box-sizing: border-box;
  box-sizing: border-box; }
  .game-container .game-message {
    display: none;
    position: absolute;
    top: 0;
    right: 0;
    bottom: 0;
    left: 0;
    background: rgba(238, 228, 218, 0.5);
    z-index: 100;
    text-align: center;
    -webkit-animation: fade-in 800ms ease 1200ms;
    -moz-animation: fade-in 800ms ease 1200ms;
    animation: fade-in 800ms ease 1200ms;
    -webkit-animation-fill-mode: both;
    -moz-animation-fill-mode: both;
    animation-fill-mode: both; }
    .game-container .game-message p {
      font-size: 60px;
      font-weight: bold;
      height: 60px;
      line-height: 60px;
      margin-top: 222px; }
    .game-container .game-message .lower {
      display: block;
      margin-top: 59px; }
    .game-container .game-message a {
      display: inline-block;
      background: #8f7a66;
      border-radius: 3px;
      padding: 0 20px;
      text-decoration: none;
      color: #f9f6f2;
      height: 40px;
      line-height: 42px;
      margin-left: 9px; }
<<<<<<< HEAD
    .game-container .game-message .score-sharing {
      display: inline-block;
      vertical-align: middle;
      margin-left: 10px; }
=======
      .game-container .game-message a.keep-playing-button {
        display: none; }
>>>>>>> f732d4f5
    .game-container .game-message.game-won {
      background: rgba(237, 194, 46, 0.5);
      color: #f9f6f2; }
      .game-container .game-message.game-won a.keep-playing-button {
        display: inline-block; }
    .game-container .game-message.game-won, .game-container .game-message.game-over {
      display: block; }

.grid-container {
  position: absolute;
  z-index: 1; }

.grid-row {
  margin-bottom: 15px; }
  .grid-row:last-child {
    margin-bottom: 0; }
  .grid-row:after {
    content: "";
    display: block;
    clear: both; }

.grid-cell {
  width: 106.25px;
  height: 106.25px;
  margin-right: 15px;
  float: left;
  border-radius: 3px;
  background: rgba(238, 228, 218, 0.35); }
  .grid-cell:last-child {
    margin-right: 0; }

.tile-container {
  position: absolute;
  z-index: 2; }

.tile, .tile .tile-inner {
  width: 107px;
  height: 107px;
  line-height: 116.25px; }
.tile.tile-position-1-1 {
  -webkit-transform: translate(0px, 0px);
  -moz-transform: translate(0px, 0px);
  transform: translate(0px, 0px); }
.tile.tile-position-1-2 {
  -webkit-transform: translate(0px, 121px);
  -moz-transform: translate(0px, 121px);
  transform: translate(0px, 121px); }
.tile.tile-position-1-3 {
  -webkit-transform: translate(0px, 242px);
  -moz-transform: translate(0px, 242px);
  transform: translate(0px, 242px); }
.tile.tile-position-1-4 {
  -webkit-transform: translate(0px, 363px);
  -moz-transform: translate(0px, 363px);
  transform: translate(0px, 363px); }
.tile.tile-position-2-1 {
  -webkit-transform: translate(121px, 0px);
  -moz-transform: translate(121px, 0px);
  transform: translate(121px, 0px); }
.tile.tile-position-2-2 {
  -webkit-transform: translate(121px, 121px);
  -moz-transform: translate(121px, 121px);
  transform: translate(121px, 121px); }
.tile.tile-position-2-3 {
  -webkit-transform: translate(121px, 242px);
  -moz-transform: translate(121px, 242px);
  transform: translate(121px, 242px); }
.tile.tile-position-2-4 {
  -webkit-transform: translate(121px, 363px);
  -moz-transform: translate(121px, 363px);
  transform: translate(121px, 363px); }
.tile.tile-position-3-1 {
  -webkit-transform: translate(242px, 0px);
  -moz-transform: translate(242px, 0px);
  transform: translate(242px, 0px); }
.tile.tile-position-3-2 {
  -webkit-transform: translate(242px, 121px);
  -moz-transform: translate(242px, 121px);
  transform: translate(242px, 121px); }
.tile.tile-position-3-3 {
  -webkit-transform: translate(242px, 242px);
  -moz-transform: translate(242px, 242px);
  transform: translate(242px, 242px); }
.tile.tile-position-3-4 {
  -webkit-transform: translate(242px, 363px);
  -moz-transform: translate(242px, 363px);
  transform: translate(242px, 363px); }
.tile.tile-position-4-1 {
  -webkit-transform: translate(363px, 0px);
  -moz-transform: translate(363px, 0px);
  transform: translate(363px, 0px); }
.tile.tile-position-4-2 {
  -webkit-transform: translate(363px, 121px);
  -moz-transform: translate(363px, 121px);
  transform: translate(363px, 121px); }
.tile.tile-position-4-3 {
  -webkit-transform: translate(363px, 242px);
  -moz-transform: translate(363px, 242px);
  transform: translate(363px, 242px); }
.tile.tile-position-4-4 {
  -webkit-transform: translate(363px, 363px);
  -moz-transform: translate(363px, 363px);
  transform: translate(363px, 363px); }

.tile {
  position: absolute;
  -webkit-transition: 100ms ease-in-out;
  -moz-transition: 100ms ease-in-out;
  transition: 100ms ease-in-out;
  -webkit-transition-property: -webkit-transform;
  -moz-transition-property: -moz-transform;
  transition-property: transform; }
  .tile .tile-inner {
    border-radius: 3px;
    background: #eee4da;
    text-align: center;
    font-weight: bold;
    z-index: 10;
    font-size: 55px; }
  .tile.tile-2 .tile-inner {
    background: #eee4da;
    box-shadow: 0 0 30px 10px rgba(243, 215, 116, 0), inset 0 0 0 1px rgba(255, 255, 255, 0); }
  .tile.tile-4 .tile-inner {
    background: #ede0c8;
    box-shadow: 0 0 30px 10px rgba(243, 215, 116, 0), inset 0 0 0 1px rgba(255, 255, 255, 0); }
  .tile.tile-8 .tile-inner {
    color: #f9f6f2;
    background: #f2b179; }
  .tile.tile-16 .tile-inner {
    color: #f9f6f2;
    background: #f59563; }
  .tile.tile-32 .tile-inner {
    color: #f9f6f2;
    background: #f67c5f; }
  .tile.tile-64 .tile-inner {
    color: #f9f6f2;
    background: #f65e3b; }
  .tile.tile-128 .tile-inner {
    color: #f9f6f2;
    background: #edcf72;
    box-shadow: 0 0 30px 10px rgba(243, 215, 116, 0.2381), inset 0 0 0 1px rgba(255, 255, 255, 0.14286);
    font-size: 45px; }
    @media screen and (max-width: 480px) {
      .tile.tile-128 .tile-inner {
        font-size: 25px; } }
  .tile.tile-256 .tile-inner {
    color: #f9f6f2;
    background: #edcc61;
    box-shadow: 0 0 30px 10px rgba(243, 215, 116, 0.31746), inset 0 0 0 1px rgba(255, 255, 255, 0.19048);
    font-size: 45px; }
    @media screen and (max-width: 480px) {
      .tile.tile-256 .tile-inner {
        font-size: 25px; } }
  .tile.tile-512 .tile-inner {
    color: #f9f6f2;
    background: #edc850;
    box-shadow: 0 0 30px 10px rgba(243, 215, 116, 0.39683), inset 0 0 0 1px rgba(255, 255, 255, 0.2381);
    font-size: 45px; }
    @media screen and (max-width: 480px) {
      .tile.tile-512 .tile-inner {
        font-size: 25px; } }
  .tile.tile-1024 .tile-inner {
    color: #f9f6f2;
    background: #edc53f;
    box-shadow: 0 0 30px 10px rgba(243, 215, 116, 0.47619), inset 0 0 0 1px rgba(255, 255, 255, 0.28571);
    font-size: 35px; }
    @media screen and (max-width: 480px) {
      .tile.tile-1024 .tile-inner {
        font-size: 15px; } }
  .tile.tile-2048 .tile-inner {
    color: #f9f6f2;
    background: #edc22e;
    box-shadow: 0 0 30px 10px rgba(243, 215, 116, 0.55556), inset 0 0 0 1px rgba(255, 255, 255, 0.33333);
    font-size: 35px; }
    @media screen and (max-width: 480px) {
      .tile.tile-2048 .tile-inner {
        font-size: 15px; } }
  .tile.tile-super .tile-inner {
    color: #f9f6f2;
    background: #3c3a32;
    font-size: 30px; }
    @media screen and (max-width: 480px) {
      .tile.tile-super .tile-inner {
        font-size: 10px; } }

@-webkit-keyframes appear {
  0% {
    opacity: 0;
    -webkit-transform: scale(0);
    -moz-transform: scale(0);
    transform: scale(0); }

  100% {
    opacity: 1;
    -webkit-transform: scale(1);
    -moz-transform: scale(1);
    transform: scale(1); } }

@-moz-keyframes appear {
  0% {
    opacity: 0;
    -webkit-transform: scale(0);
    -moz-transform: scale(0);
    transform: scale(0); }

  100% {
    opacity: 1;
    -webkit-transform: scale(1);
    -moz-transform: scale(1);
    transform: scale(1); } }

@keyframes appear {
  0% {
    opacity: 0;
    -webkit-transform: scale(0);
    -moz-transform: scale(0);
    transform: scale(0); }

  100% {
    opacity: 1;
    -webkit-transform: scale(1);
    -moz-transform: scale(1);
    transform: scale(1); } }

.tile-new .tile-inner {
  -webkit-animation: appear 200ms ease 100ms;
  -moz-animation: appear 200ms ease 100ms;
  animation: appear 200ms ease 100ms;
  -webkit-animation-fill-mode: backwards;
  -moz-animation-fill-mode: backwards;
  animation-fill-mode: backwards; }

@-webkit-keyframes pop {
  0% {
    -webkit-transform: scale(0);
    -moz-transform: scale(0);
    transform: scale(0); }

  50% {
    -webkit-transform: scale(1.2);
    -moz-transform: scale(1.2);
    transform: scale(1.2); }

  100% {
    -webkit-transform: scale(1);
    -moz-transform: scale(1);
    transform: scale(1); } }

@-moz-keyframes pop {
  0% {
    -webkit-transform: scale(0);
    -moz-transform: scale(0);
    transform: scale(0); }

  50% {
    -webkit-transform: scale(1.2);
    -moz-transform: scale(1.2);
    transform: scale(1.2); }

  100% {
    -webkit-transform: scale(1);
    -moz-transform: scale(1);
    transform: scale(1); } }

@keyframes pop {
  0% {
    -webkit-transform: scale(0);
    -moz-transform: scale(0);
    transform: scale(0); }

  50% {
    -webkit-transform: scale(1.2);
    -moz-transform: scale(1.2);
    transform: scale(1.2); }

  100% {
    -webkit-transform: scale(1);
    -moz-transform: scale(1);
    transform: scale(1); } }

.tile-merged .tile-inner {
  z-index: 20;
  -webkit-animation: pop 200ms ease 100ms;
  -moz-animation: pop 200ms ease 100ms;
  animation: pop 200ms ease 100ms;
  -webkit-animation-fill-mode: backwards;
  -moz-animation-fill-mode: backwards;
  animation-fill-mode: backwards; }

.game-intro {
  margin-bottom: 0; }

.game-explanation {
  margin-top: 50px; }

.sharing {
  margin-top: 20px;
  text-align: center; }
  .sharing > iframe, .sharing > span, .sharing > form {
    display: inline-block;
    vertical-align: middle; }

@media screen and (max-width: 480px) {
  html, body {
    font-size: 15px; }

  body {
    margin: 20px 0;
    padding: 0 20px; }

  h1.title {
    font-size: 27px;
    margin-top: 15px; }

  .container {
    width: 280px;
    margin: 0 auto; }

  .score-container, .best-container {
    margin-top: 0;
    padding: 15px 10px;
    min-width: 40px; }

  .heading {
    margin-bottom: 10px; }

  .game-container {
    margin-top: 40px;
    position: relative;
    padding: 10px;
    cursor: default;
    -webkit-touch-callout: none;
    -webkit-user-select: none;
    -moz-user-select: none;
    background: #bbada0;
    border-radius: 6px;
    width: 280px;
    height: 280px;
    -webkit-box-sizing: border-box;
    -moz-box-sizing: border-box;
    box-sizing: border-box; }
    .game-container .game-message {
      display: none;
      position: absolute;
      top: 0;
      right: 0;
      bottom: 0;
      left: 0;
      background: rgba(238, 228, 218, 0.5);
      z-index: 100;
      text-align: center;
      -webkit-animation: fade-in 800ms ease 1200ms;
      -moz-animation: fade-in 800ms ease 1200ms;
      animation: fade-in 800ms ease 1200ms;
      -webkit-animation-fill-mode: both;
      -moz-animation-fill-mode: both;
      animation-fill-mode: both; }
      .game-container .game-message p {
        font-size: 60px;
        font-weight: bold;
        height: 60px;
        line-height: 60px;
        margin-top: 222px; }
      .game-container .game-message .lower {
        display: block;
        margin-top: 59px; }
      .game-container .game-message a {
        display: inline-block;
        background: #8f7a66;
        border-radius: 3px;
        padding: 0 20px;
        text-decoration: none;
        color: #f9f6f2;
        height: 40px;
        line-height: 42px;
        margin-left: 9px; }
<<<<<<< HEAD
      .game-container .game-message .score-sharing {
        display: inline-block;
        vertical-align: middle;
        margin-left: 10px; }
=======
        .game-container .game-message a.keep-playing-button {
          display: none; }
>>>>>>> f732d4f5
      .game-container .game-message.game-won {
        background: rgba(237, 194, 46, 0.5);
        color: #f9f6f2; }
        .game-container .game-message.game-won a.keep-playing-button {
          display: inline-block; }
      .game-container .game-message.game-won, .game-container .game-message.game-over {
        display: block; }

  .grid-container {
    position: absolute;
    z-index: 1; }

  .grid-row {
    margin-bottom: 10px; }
    .grid-row:last-child {
      margin-bottom: 0; }
    .grid-row:after {
      content: "";
      display: block;
      clear: both; }

  .grid-cell {
    width: 57.5px;
    height: 57.5px;
    margin-right: 10px;
    float: left;
    border-radius: 3px;
    background: rgba(238, 228, 218, 0.35); }
    .grid-cell:last-child {
      margin-right: 0; }

  .tile-container {
    position: absolute;
    z-index: 2; }

  .tile, .tile .tile-inner {
    width: 58px;
    height: 58px;
    line-height: 67.5px; }
  .tile.tile-position-1-1 {
    -webkit-transform: translate(0px, 0px);
    -moz-transform: translate(0px, 0px);
    transform: translate(0px, 0px); }
  .tile.tile-position-1-2 {
    -webkit-transform: translate(0px, 67px);
    -moz-transform: translate(0px, 67px);
    transform: translate(0px, 67px); }
  .tile.tile-position-1-3 {
    -webkit-transform: translate(0px, 135px);
    -moz-transform: translate(0px, 135px);
    transform: translate(0px, 135px); }
  .tile.tile-position-1-4 {
    -webkit-transform: translate(0px, 202px);
    -moz-transform: translate(0px, 202px);
    transform: translate(0px, 202px); }
  .tile.tile-position-2-1 {
    -webkit-transform: translate(67px, 0px);
    -moz-transform: translate(67px, 0px);
    transform: translate(67px, 0px); }
  .tile.tile-position-2-2 {
    -webkit-transform: translate(67px, 67px);
    -moz-transform: translate(67px, 67px);
    transform: translate(67px, 67px); }
  .tile.tile-position-2-3 {
    -webkit-transform: translate(67px, 135px);
    -moz-transform: translate(67px, 135px);
    transform: translate(67px, 135px); }
  .tile.tile-position-2-4 {
    -webkit-transform: translate(67px, 202px);
    -moz-transform: translate(67px, 202px);
    transform: translate(67px, 202px); }
  .tile.tile-position-3-1 {
    -webkit-transform: translate(135px, 0px);
    -moz-transform: translate(135px, 0px);
    transform: translate(135px, 0px); }
  .tile.tile-position-3-2 {
    -webkit-transform: translate(135px, 67px);
    -moz-transform: translate(135px, 67px);
    transform: translate(135px, 67px); }
  .tile.tile-position-3-3 {
    -webkit-transform: translate(135px, 135px);
    -moz-transform: translate(135px, 135px);
    transform: translate(135px, 135px); }
  .tile.tile-position-3-4 {
    -webkit-transform: translate(135px, 202px);
    -moz-transform: translate(135px, 202px);
    transform: translate(135px, 202px); }
  .tile.tile-position-4-1 {
    -webkit-transform: translate(202px, 0px);
    -moz-transform: translate(202px, 0px);
    transform: translate(202px, 0px); }
  .tile.tile-position-4-2 {
    -webkit-transform: translate(202px, 67px);
    -moz-transform: translate(202px, 67px);
    transform: translate(202px, 67px); }
  .tile.tile-position-4-3 {
    -webkit-transform: translate(202px, 135px);
    -moz-transform: translate(202px, 135px);
    transform: translate(202px, 135px); }
  .tile.tile-position-4-4 {
    -webkit-transform: translate(202px, 202px);
    -moz-transform: translate(202px, 202px);
    transform: translate(202px, 202px); }

  .game-container {
    margin-top: 20px; }

  .tile .tile-inner {
    font-size: 35px; }

  .game-message p {
    font-size: 30px !important;
    height: 30px !important;
    line-height: 30px !important;
    margin-top: 90px !important; }
  .game-message .lower {
    margin-top: 30px !important; }

  .sharing > iframe, .sharing > span, .sharing > form {
    display: block;
    margin: 0 auto;
    margin-bottom: 20px; } }
.pp-donate button {
  -webkit-appearance: none;
  -moz-appearance: none;
  appearance: none;
  border: none;
  font: inherit;
  color: inherit;
  cursor: pointer;
  display: inline-block;
  background: #8f7a66;
  border-radius: 3px;
  padding: 0 20px;
  text-decoration: none;
  color: #f9f6f2;
  height: 40px;
  line-height: 42px; }
  .pp-donate button img {
    vertical-align: -4px;
    margin-right: 8px; }

.btc-donate {
  position: relative;
  margin-left: 10px;
  display: inline-block;
  background: #8f7a66;
  border-radius: 3px;
  padding: 0 20px;
  text-decoration: none;
  color: #f9f6f2;
  height: 40px;
  line-height: 42px;
  cursor: pointer; }
  .btc-donate img {
    vertical-align: -4px;
    margin-right: 8px; }
  .btc-donate a {
    color: #f9f6f2;
    text-decoration: none;
    font-weight: normal; }
  .btc-donate .address {
    cursor: auto;
    position: absolute;
    width: 340px;
    right: 50%;
    margin-right: -170px;
    padding-bottom: 7px;
    top: -30px;
    opacity: 0;
    pointer-events: none;
    -webkit-transition: 400ms ease;
    -moz-transition: 400ms ease;
    transition: 400ms ease;
    -webkit-transition-property: top, opacity;
    -moz-transition-property: top, opacity;
    transition-property: top, opacity; }
    .btc-donate .address:after {
      position: absolute;
      border-top: 10px solid #bbada0;
      border-right: 7px solid transparent;
      border-left: 7px solid transparent;
      content: "";
      bottom: 0px;
      left: 50%;
      margin-left: -7px; }
    .btc-donate .address code {
      background-color: #bbada0;
      padding: 10px 15px;
      width: 100%;
      border-radius: 3px;
      line-height: 1;
      font-weight: normal;
      font-size: 15px;
      font-family: Consolas, "Liberation Mono", Courier, monospace;
      text-align: center; }
  .btc-donate:hover .address, .btc-donate .address:hover .address {
    opacity: 1;
    top: -45px;
    pointer-events: auto; }
  @media screen and (max-width: 480px) {
    .btc-donate {
      width: 120px; }
      .btc-donate .address {
        margin-right: -150px;
        width: 300px; }
        .btc-donate .address code {
          font-size: 13px; }
        .btc-donate .address:after {
          left: 50%;
          bottom: 2px; } }<|MERGE_RESOLUTION|>--- conflicted
+++ resolved
@@ -193,15 +193,12 @@
       height: 40px;
       line-height: 42px;
       margin-left: 9px; }
-<<<<<<< HEAD
+      .game-container .game-message a.keep-playing-button {
+        display: none; }
     .game-container .game-message .score-sharing {
       display: inline-block;
       vertical-align: middle;
       margin-left: 10px; }
-=======
-      .game-container .game-message a.keep-playing-button {
-        display: none; }
->>>>>>> f732d4f5
     .game-container .game-message.game-won {
       background: rgba(237, 194, 46, 0.5);
       color: #f9f6f2; }
@@ -578,15 +575,12 @@
         height: 40px;
         line-height: 42px;
         margin-left: 9px; }
-<<<<<<< HEAD
+        .game-container .game-message a.keep-playing-button {
+          display: none; }
       .game-container .game-message .score-sharing {
         display: inline-block;
         vertical-align: middle;
         margin-left: 10px; }
-=======
-        .game-container .game-message a.keep-playing-button {
-          display: none; }
->>>>>>> f732d4f5
       .game-container .game-message.game-won {
         background: rgba(237, 194, 46, 0.5);
         color: #f9f6f2; }
