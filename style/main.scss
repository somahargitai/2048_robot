@import "helpers";
@import "fonts/clear-sans.css";

$field-width: 500px;
$grid-spacing: 15px;
$grid-row-cells: 4;
$tile-size: ($field-width - $grid-spacing * ($grid-row-cells + 1)) / $grid-row-cells;
$tile-border-radius: 3px;

$text-color: #776E65;
$bright-text-color: #f9f6f2;

$tile-color: #eee4da;
$tile-gold-color: #edc22e;
$tile-gold-glow-color: lighten($tile-gold-color, 15%);

$game-container-background: #bbada0;

$transition-speed: 100ms;

html, body {
  margin: 0;
  padding: 0;

  background: #faf8ef;
  color: $text-color;
  font-family: "Clear Sans", "Helvetica Neue", Arial, sans-serif;
  font-size: 18px;
}

body {
  margin: 80px 0;
}

.heading:after {
  content: "";
  display: block;
  clear: both;
}

h1.title {
  font-size: 80px;
  font-weight: bold;
  margin: 0;
  display: block;
  float: left;
}

@include keyframes(move-up) {
  0% {
    top: 25px;
    opacity: 1;
  }

  100% {
    top: -50px;
    opacity: 0;
  }
}

.score-container {
  $height: 25px;

  position: relative;
  float: right;
  background: $game-container-background;
  padding: 15px 25px;
  font-size: $height;
  height: $height;
  line-height: $height + 22px;
  font-weight: bold;
  border-radius: 3px;
  color: white;
  margin-top: 8px;

  &:after {
    position: absolute;
    width: 100%;
    top: 10px;
    left: 0;
    content: "Score";
    text-transform: uppercase;
    font-size: 13px;
    line-height: 13px;
    text-align: center;
    color: $tile-color;
  }

  .score-addition {
    position: absolute;
    right: 30px;
    color: red;
    font-size: $height;
    line-height: $height;
    font-weight: bold;
    color: rgba($text-color, .9);
    z-index: 100;
    @include animation(move-up 600ms ease-in);
    @include animation-fill-mode(both);
  }
}

p {
  margin-top: 0;
  margin-bottom: 10px;
  line-height: 1.65;
}

a {
  color: $text-color;
  font-weight: bold;
  text-decoration: underline;
  cursor: pointer;
}

strong {
  &.important {
    text-transform: uppercase;
  }
}

hr {
  border: none;
  border-bottom: 1px solid lighten($text-color, 40%);
  margin-top: 20px;
  margin-bottom: 30px;
}

.container {
  width: $field-width;
  margin: 0 auto;
}

@include keyframes(fade-in) {
  0% {
    opacity: 0;
  }

  100% {
    opacity: 1;
  }
}

// Game field mixin used to render CSS at different width
@mixin game-field {
  .game-container {
    margin-top: 40px;
    position: relative;
    padding: $grid-spacing;

    cursor: default;
    -webkit-touch-callout: none;
    -webkit-user-select: none;
    -moz-user-select: none;

    background: $game-container-background;
    border-radius: $tile-border-radius * 2;
    width: $field-width;
    height: $field-width;
    -webkit-box-sizing: border-box;
    -moz-box-sizing: border-box;
    box-sizing: border-box;

    .game-message {
      display: none;

      position: absolute;
      top: 0;
      right: 0;
      bottom: 0;
      left: 0;
      background: rgba($tile-color, .5);
      z-index: 100;

      text-align: center;

      p {
        font-size: 60px;
        font-weight: bold;
        height: 60px;
        line-height: 60px;
        margin-top: 222px;
        // height: $field-width;
        // line-height: $field-width;
      }

      .lower {
        display: block;
        margin-top: 59px;
      }

      a {
        display: inline-block;
        background: darken($game-container-background, 20%);
        border-radius: 3px;
        padding: 0 20px;
        text-decoration: none;
        color: $bright-text-color;
        height: 40px;
        line-height: 42px;
        margin-left: 9px;
        // margin-top: 59px;
      }

      @include animation(fade-in 800ms ease $transition-speed * 12);
      @include animation-fill-mode(both);

      &.game-won {
        background: rgba($tile-gold-color, .5);
        color: $bright-text-color;
      }

      &.game-won, &.game-over {
        display: block;
      }
    }
  }

  .grid-container {
    position: absolute;
    z-index: 1;
  }

<<<<<<< HEAD
    .score-sharing {
      display: inline-block;
      vertical-align: middle;
      margin-left: 10px;
    }

    @include animation(fade-in 800ms ease $transition-speed * 12);
    @include animation-fill-mode(both);
=======
  .grid-row {
    margin-bottom: $grid-spacing;
>>>>>>> 5a49a0ef

    &:last-child {
      margin-bottom: 0;
    }

    &:after {
      content: "";
      display: block;
      clear: both;
    }
  }

  .grid-cell {
    width: $tile-size;
    height: $tile-size;
    margin-right: $grid-spacing;
    float: left;

    border-radius: $tile-border-radius;

    background: rgba($tile-color, .35);

    &:last-child {
      margin-right: 0;
    }
  }

  .tile-container {
    position: absolute;
    z-index: 2;
  }

  .tile {
    width: $tile-size;
    height: $tile-size;
    line-height: $tile-size + 10px;

    // Build position classes
    @for $x from 1 through $grid-row-cells {
      @for $y from 1 through $grid-row-cells {
        &.tile-position-#{$x}-#{$y} {
          position: absolute;
          left: round(($tile-size + $grid-spacing) * ($x - 1));
          top: round(($tile-size + $grid-spacing) * ($y - 1));
        }
      }
    }
  }
}

// End of game-field mixin
@include game-field;

.tile {
  border-radius: $tile-border-radius;

  background: $tile-color;
  text-align: center;
  font-weight: bold;
  z-index: 10;

  font-size: 55px;

  @include transition($transition-speed ease-in-out);
  @include transition-property(top, left);

  $base: 2;
  $exponent: 1;
  $limit: 11;

  // Colors for all 11 states, false = no special color
  $special-colors: false false, // 2
                   false false, // 4
                   #f78e48 true, // 8
                   #fc5e2e true, // 16
                   #ff3333 true, // 32
                   #ff0000 true, // 64
                   false true, // 128
                   false true, // 256
                   false true, // 512
                   false true, // 1024
                   false true; // 2048

  // Build tile colors
  @while $exponent <= $limit {
    $power: pow($base, $exponent);

    &.tile-#{$power} {
      // Calculate base background color
      $gold-percent: ($exponent - 1) / ($limit - 1) * 100;
      $mixed-background: mix($tile-gold-color, $tile-color, $gold-percent);

      $nth-color: nth($special-colors, $exponent);

      $special-background: nth($nth-color, 1);
      $bright-color: nth($nth-color, 2);

      @if $special-background {
        $mixed-background: mix($special-background, $mixed-background, 55%);
      }

      @if $bright-color {
        color: $bright-text-color;
      }

      // Set background
      background: $mixed-background;

      // Add glow
      $glow-opacity: max($exponent - 4, 0) / ($limit - 4);

      @if not $special-background {
        box-shadow: 0 0 30px 10px rgba($tile-gold-glow-color, $glow-opacity / 1.8),
                    inset 0 0 0 1px rgba(white, $glow-opacity / 3);
      }

      // Adjust font size for bigger numbers
      @if $power >= 100 and $power < 1000 {
        font-size: 45px;

        // Media queries placed here to avoid carrying over the rest of the logic
        @include smaller(480px) {
          font-size: 25px;
        }
      } @else if $power >= 1000 {
        font-size: 35px;

        @include smaller(480px) {
          font-size: 15px;
        }
      }
    }

    $exponent: $exponent + 1;
  }
}

@include keyframes(appear) {
  0% {
    opacity: 0;
    -webkit-transform: scale(0);
    -moz-transform: scale(0);
  }

  100% {
    opacity: 1;
    -webkit-transform: scale(1);
    -moz-transform: scale(1);
  }
}

.tile-new {
  @include animation(appear 200ms ease $transition-speed);
  @include animation-fill-mode(both);
}

@include keyframes(pop) {
  0% {
    -webkit-transform: scale(0);
    -moz-transform: scale(0);
  }

  50% {
    -webkit-transform: scale(1.2);
    -moz-transform: scale(1.2);
  }

  100% {
    -webkit-transform: scale(1);
    -moz-transform: scale(1);
  }
}

.tile-merged {
  z-index: 20;
  @include animation(pop 200ms ease $transition-speed);
  @include animation-fill-mode(both);
}

.game-intro {
  margin-bottom: 0;
}

.game-explanation {
  margin-top: 50px;
}

<<<<<<< HEAD
.sharing {
  margin-top: 20px;
  text-align: center;
=======
@include smaller(480px) {
  // Redefine variables for smaller screens
  $field-width: 280px;
  $grid-spacing: 10px;
  $grid-row-cells: 4;
  $tile-size: ($field-width - $grid-spacing * ($grid-row-cells + 1)) / $grid-row-cells;
  $tile-border-radius: 3px;

  html, body {
    font-size: 15px;
  }

  body {
    margin: 20px 0;
    padding: 0 20px;
  }

  h1.title {
    font-size: 50px;
  }

  .container {
    width: $field-width;
    margin: 0 auto;
  }

  .score-container {
    margin-top: 0;
  }

  .heading {
    margin-bottom: 10px;
  }

  // Render the game field at the right width
  @include game-field;

  .game-container {
    margin-top: 20px;
  }

  // Rest of the font-size adjustments in the tile class
  .tile {
    font-size: 35px;
  }

  .game-message {
    p {
      font-size: 30px !important;
      height: 30px !important;
      line-height: 30px !important;
      margin-top: 90px !important;
    }

    .lower {
      margin-top: 30px !important;
    }
  }
>>>>>>> 5a49a0ef
}<|MERGE_RESOLUTION|>--- conflicted
+++ resolved
@@ -202,6 +202,12 @@
         // margin-top: 59px;
       }
 
+      .score-sharing {
+        display: inline-block;
+        vertical-align: middle;
+        margin-left: 10px;
+      }
+
       @include animation(fade-in 800ms ease $transition-speed * 12);
       @include animation-fill-mode(both);
 
@@ -221,19 +227,8 @@
     z-index: 1;
   }
 
-<<<<<<< HEAD
-    .score-sharing {
-      display: inline-block;
-      vertical-align: middle;
-      margin-left: 10px;
-    }
-
-    @include animation(fade-in 800ms ease $transition-speed * 12);
-    @include animation-fill-mode(both);
-=======
   .grid-row {
     margin-bottom: $grid-spacing;
->>>>>>> 5a49a0ef
 
     &:last-child {
       margin-bottom: 0;
@@ -421,11 +416,11 @@
   margin-top: 50px;
 }
 
-<<<<<<< HEAD
 .sharing {
   margin-top: 20px;
   text-align: center;
-=======
+}
+
 @include smaller(480px) {
   // Redefine variables for smaller screens
   $field-width: 280px;
@@ -484,5 +479,4 @@
       margin-top: 30px !important;
     }
   }
->>>>>>> 5a49a0ef
 }