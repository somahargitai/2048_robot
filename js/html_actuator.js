--- conflicted
+++ resolved
@@ -38,7 +38,7 @@
 
 HTMLActuator.prototype.keepPlaying = function () {
   this.clearMessage();
-}
+};
 
 HTMLActuator.prototype.clearContainer = function (container) {
   while (container.firstChild) {
@@ -49,25 +49,17 @@
 HTMLActuator.prototype.addTile = function (tile) {
   var self = this;
 
-<<<<<<< HEAD
   var wrapper   = document.createElement("div");
   var inner     = document.createElement("div");
   var position  = tile.previousPosition || { x: tile.x, y: tile.y };
-  positionClass = this.positionClass(position);
+  var positionClass = this.positionClass(position);
 
   // We can't use classlist because it somehow glitches when replacing classes
   var classes = ["tile", "tile-" + tile.value, positionClass];
+
+  if (tile.value > 2048) classes.push("tile-gold");
+
   this.applyClasses(wrapper, classes);
-=======
-  var element       = document.createElement("div");
-  var position      = tile.previousPosition || { x: tile.x, y: tile.y };
-  var positionClass = this.positionClass(position);
-  var styleClass    = this.styleClass(tile);
-
-  // We can't use classlist because it somehow glitches when replacing classes
-  var classes = ["tile", styleClass, positionClass];
-  this.applyClasses(element, classes);
->>>>>>> c329f357
 
   inner.classList.add("tile-inner");
   inner.textContent = tile.value;
@@ -111,15 +103,6 @@
   return "tile-position-" + position.x + "-" + position.y;
 };
 
-HTMLActuator.prototype.styleClass = function (tile) {
-  var className = 'tile-'+tile.value;
-
-  if (tile.value > 2048 ) {
-    className = className+' tile-gold';
-  }
-  return className;
-};
-
 HTMLActuator.prototype.updateScore = function (score) {
   this.clearContainer(this.scoreContainer);
 
