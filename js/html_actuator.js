--- conflicted
+++ resolved
@@ -1,14 +1,8 @@
 function HTMLActuator() {
-<<<<<<< HEAD
   this.tileContainer    = document.querySelector(".tile-container");
   this.scoreContainer   = document.querySelector(".score-container");
+  this.bestContainer   = document.querySelector(".best-container");
   this.messageContainer = document.querySelector(".game-message");
-=======
-  this.tileContainer    = document.getElementsByClassName("tile-container")[0];
-  this.scoreContainer   = document.getElementsByClassName("score-container")[0];
-  this.bestContainer    = document.getElementsByClassName("best-container")[0];
-  this.messageContainer = document.getElementsByClassName("game-message")[0];
->>>>>>> 77654452
 
   this.score = 0;
 }
