--- conflicted
+++ resolved
@@ -36,15 +36,12 @@
   });
 };
 
-<<<<<<< HEAD
-HTMLActuator.prototype.restart = function () {
+// Continues the game (both restart and keep playing)
+HTMLActuator.prototype.continue = function () {
   if (typeof ga !== "undefined") {
     ga("send", "event", "game", "restart");
   }
-=======
-// Continues the game (both restart and keep playing)
-HTMLActuator.prototype.continue = function () {
->>>>>>> f732d4f5
+
   this.clearMessage();
 };
 
